/*-
 * #%L
 * Molecule Archive Suite (Mars) - core data storage and processing algorithms.
 * %%
 * Copyright (C) 2018 - 2023 Karl Duderstadt
 * %%
 * Redistribution and use in source and binary forms, with or without
 * modification, are permitted provided that the following conditions are met:
 * 
 * 1. Redistributions of source code must retain the above copyright notice,
 *    this list of conditions and the following disclaimer.
 * 2. Redistributions in binary form must reproduce the above copyright notice,
 *    this list of conditions and the following disclaimer in the documentation
 *    and/or other materials provided with the distribution.
 * 
 * THIS SOFTWARE IS PROVIDED BY THE COPYRIGHT HOLDERS AND CONTRIBUTORS "AS IS"
 * AND ANY EXPRESS OR IMPLIED WARRANTIES, INCLUDING, BUT NOT LIMITED TO, THE
 * IMPLIED WARRANTIES OF MERCHANTABILITY AND FITNESS FOR A PARTICULAR PURPOSE
 * ARE DISCLAIMED. IN NO EVENT SHALL THE COPYRIGHT HOLDERS OR CONTRIBUTORS BE
 * LIABLE FOR ANY DIRECT, INDIRECT, INCIDENTAL, SPECIAL, EXEMPLARY, OR
 * CONSEQUENTIAL DAMAGES (INCLUDING, BUT NOT LIMITED TO, PROCUREMENT OF
 * SUBSTITUTE GOODS OR SERVICES; LOSS OF USE, DATA, OR PROFITS; OR BUSINESS
 * INTERRUPTION) HOWEVER CAUSED AND ON ANY THEORY OF LIABILITY, WHETHER IN
 * CONTRACT, STRICT LIABILITY, OR TORT (INCLUDING NEGLIGENCE OR OTHERWISE)
 * ARISING IN ANY WAY OUT OF THE USE OF THIS SOFTWARE, EVEN IF ADVISED OF THE
 * POSSIBILITY OF SUCH DAMAGE.
 * #L%
 */

package de.mpg.biochem.mars.image.commands;

import io.scif.Metadata;
import io.scif.img.SCIFIOImgPlus;
import io.scif.ome.OMEMetadata;
import io.scif.ome.services.OMEXMLService;
import io.scif.services.FormatService;
import io.scif.services.TranslatorService;

import java.awt.Rectangle;
import java.awt.Window;
import java.io.File;
import java.io.IOException;
import java.net.URL;
import java.util.ArrayList;
import java.util.List;
import java.util.concurrent.ConcurrentHashMap;
import java.util.concurrent.ConcurrentMap;
import java.util.concurrent.ExecutionException;
import java.util.concurrent.ExecutorService;
import java.util.concurrent.Executors;
import java.util.concurrent.TimeUnit;
import java.util.concurrent.TimeoutException;

import javax.swing.JDialog;
import javax.swing.SwingUtilities;

import net.imagej.Dataset;
import net.imagej.ImgPlus;
import net.imagej.axis.Axes;
import net.imagej.display.ImageDisplay;
import org.scijava.Initializable;
import net.imagej.ops.OpService;
import net.imglib2.RandomAccessibleInterval;
import net.imglib2.roi.IterableRegion;
import net.imglib2.roi.RealMask;
import net.imglib2.roi.Regions;
import net.imglib2.type.NativeType;
import net.imglib2.type.logic.BoolType;
import net.imglib2.type.numeric.RealType;
import net.imglib2.type.numeric.real.FloatType;

import net.imglib2.view.Views;
import org.decimal4j.util.DoubleRounder;
import org.scijava.ItemIO;
import org.scijava.ItemVisibility;
import org.scijava.app.StatusService;
import org.scijava.command.Command;
import org.scijava.command.DynamicCommand;
import org.scijava.convert.ConvertService;
import org.scijava.display.DisplayService;
import org.scijava.log.LogService;
import org.scijava.menu.MenuConstants;
import org.scijava.module.MutableModuleItem;
import org.scijava.platform.PlatformService;
import org.scijava.plugin.Menu;
import org.scijava.plugin.Parameter;
import org.scijava.plugin.Plugin;
import org.scijava.ui.DialogPrompt.MessageType;
import org.scijava.ui.DialogPrompt.OptionType;
import org.scijava.ui.UIService;
import org.scijava.widget.Button;
import org.scijava.widget.ChoiceWidget;
import org.scijava.widget.NumberWidget;

import de.mpg.biochem.mars.image.MarsImageUtils;
import de.mpg.biochem.mars.image.Peak;
import de.mpg.biochem.mars.image.PeakTracker;
import de.mpg.biochem.mars.metadata.MarsOMEMetadata;
import de.mpg.biochem.mars.metadata.MarsOMEUtils;
import de.mpg.biochem.mars.molecule.MoleculeArchiveService;
import de.mpg.biochem.mars.molecule.SingleMoleculeArchive;
import de.mpg.biochem.mars.table.MarsTableService;
import de.mpg.biochem.mars.util.LogBuilder;
import de.mpg.biochem.mars.util.MarsMath;
import de.mpg.biochem.mars.util.MarsUtil;
import ij.ImagePlus;
import ij.ImageStack;
import ij.gui.OvalRoi;
import ij.gui.Overlay;
import ij.gui.PointRoi;
import ij.gui.Roi;
import ij.plugin.frame.RoiManager;
import ij.process.FloatPolygon;
import loci.common.services.ServiceException;
import ome.units.quantity.Length;
import ome.xml.meta.OMEXMLMetadata;
import ome.xml.model.enums.DimensionOrder;
import ome.xml.model.enums.EnumerationException;
import ome.xml.model.enums.UnitsLength;
import ome.xml.model.enums.handlers.UnitsLengthEnumHandler;
import ome.xml.model.primitives.PositiveInteger;

@Plugin(type = Command.class, label = "Peak Tracker", menu = { @Menu(
	label = MenuConstants.PLUGINS_LABEL, weight = MenuConstants.PLUGINS_WEIGHT,
	mnemonic = MenuConstants.PLUGINS_MNEMONIC), @Menu(label = "Mars",
		weight = MenuConstants.PLUGINS_WEIGHT, mnemonic = 'm'), @Menu(
			label = "Image", weight = 1, mnemonic = 'i'), @Menu(
				label = "Peak Tracker", weight = 3, mnemonic = 'p') })
public class PeakTrackerCommand extends DynamicCommand implements Command,
	Initializable
{

	/**
	 * SERVICES
	 */
	@Parameter
	private LogService logService;

	@Parameter
	private StatusService statusService;

	@Parameter
	private TranslatorService translatorService;

	@Parameter
	private OMEXMLService omexmlService;

	@Parameter
	private FormatService formatService;

	@Parameter
	private MarsTableService resultsTableService;

	@Parameter
	private ConvertService convertService;

	@Parameter
	private OpService opService;

	@Parameter
	private MoleculeArchiveService moleculeArchiveService;

	@Parameter
	private UIService uiService;

	@Parameter
	private DisplayService displayService;

	@Parameter
	private PlatformService platformService;

	/**
	 * IMAGE
	 */
	@Parameter(label = "Image to search for peaks")
	private ImageDisplay imageDisplay;

	/**
	 * ROI
	 */
	@Parameter(required = false)
	private RoiManager roiManager;

	/**
	 * INPUT SETTINGS
	 */

	@Parameter(visibility = ItemVisibility.MESSAGE,
<<<<<<< HEAD
		style = "groupLabel, tabbedPaneWidth:460", persist = false)
	private final String inputGroup = "Input";
=======
		style = "groupLabel, tabbedPaneWidth:480", persist = false)
	private String inputGroup = "Input";
>>>>>>> 51f2e0f7

	@Parameter(visibility = ItemVisibility.MESSAGE, style = "image, group:Input",
		persist = false)
	private final String inputFigure = "ImageInput.png";

	@Parameter(visibility = ItemVisibility.MESSAGE,
		style = "group:Input, align:center", persist = false)
	private final String imageName = "?";

	@Parameter(label = "Region",
		style = ChoiceWidget.RADIO_BUTTON_VERTICAL_STYLE + ", group:Input",
		choices = { "whole image", "ROI from image", "ROIs from manager" }, persist = false)
	private String region = "whole image";

	@Parameter(label = "Channel", choices = { "a", "b", "c" },
		style = "group:Input", persist = false)
	private String channel = "0";

	/**
	 * FINDER SETTINGS
	 */
	@Parameter(visibility = ItemVisibility.MESSAGE, style = "groupLabel")
	private final String findGroup = "Find";

	@Parameter(label = "DoG filter", style = "group:Find")
	private boolean useDogFilter = true;

	@Parameter(label = "DoG radius", style = "group:Find")
	private double dogFilterRadius = 2;

	@Parameter(label = "Threshold", style = "group:Find")
	private double threshold = 50;

	@Parameter(label = "Peak separation", style = "group:Find")
	private int minimumDistance = 4;

	@Parameter(label = "Negative peaks", style = "group:Find")
	private boolean findNegativePeaks = false;

	/**
	 * FITTER SETTINGS
	 */
	@Parameter(visibility = ItemVisibility.MESSAGE, style = "groupLabel")
	private final String fitGroup = "Fit";

	@Parameter(label = "Radius", style = "group:Fit")
	private int fitRadius = 4;

	@Parameter(label = "R-squared", style = NumberWidget.SLIDER_STYLE +
		", group:Fit", min = "0.00", max = "1.00", stepSize = "0.01")
	private double RsquaredMin = 0;

	/**
	 * TRACKER SETTINGS
	 */
	@Parameter(visibility = ItemVisibility.MESSAGE, style = "groupLabel")
	private final String trackGroup = "Track";

	@Parameter(label = "Max ΔX", style = "group:Track")
	private double maxDifferenceX = 1;

	@Parameter(label = "Max ΔY", style = "group:Track")
	private double maxDifferenceY = 1;

	@Parameter(label = "Max ΔT", style = "group:Track")
	private int maxDifferenceT = 1;

	@Parameter(label = "Minimum length", style = "group:Track")
	private int minTrajectoryLength = 100;

	/**
	 * INTEGRATION SETTINGS
	 */
	@Parameter(visibility = ItemVisibility.MESSAGE, style = "groupLabel")
	private final String integrateGroup = "Integrate";

	@Parameter(label = "Integrate", style = "group:Integrate")
	private boolean integrate = false;

	@Parameter(label = "Inner radius", style = "group:Integrate")
	private int integrationInnerRadius = 2;

	@Parameter(label = "Outer radius", style = "group:Integrate")
	private int integrationOuterRadius = 4;

	/**
	 * PROCESS SETTINGS
	 */
	@Parameter(visibility = ItemVisibility.MESSAGE, style = "groupLabel")
	private final String processGroup = "Process";

	@Parameter(label = "Use grid", style = "group:Process")
	private boolean gridProcess = false;

	@Parameter(label = "Horizontal grid regions", style = "group:Process")
	private int horizontalGridRegions = 1;

	@Parameter(label = "Vertical grid regions", style = "group:Process")
	private int verticalGridRegions = 5;

	@Parameter(label = "New virtual archive name", style = "group:Process")
	private final String archiveName = "archive.yama.store";

	@Parameter(label = "New virtual archive location", style="group:Process, directory")
	private File virtualArchiveLocation = new File(System.getProperty("user.home"));

	/**
	 * OUTPUT SETTINGS
	 */
	@Parameter(visibility = ItemVisibility.MESSAGE, style = "groupLabel")
	private final String outputGroup = "Output";

	@Parameter(visibility = ItemVisibility.MESSAGE, style = "image, group:Output")
	private final String outputFigure = "SingleMoleculeArchive.png";

	@Parameter(visibility = ItemVisibility.MESSAGE,
		style = "group:Output, align:center")
	private final String outputArchiveType = "type: SingleMoleculeArchive";

	@Parameter(label = "Microscope", style = "group:Output", required = false)
	private String microscope = "unknown";

	@Parameter(label = "Pixel length", style = "group:Output")
	private double pixelLength = 1;

	@Parameter(label = "Pixel units", style = "group:Output", choices = { "pixel",
		"µm", "nm" })
	private String pixelUnits = "pixel";

	@Parameter(visibility = ItemVisibility.MESSAGE, style = "group:Output")
	private final String excludeTitle =
		"List of time points to exclude (T0, T1-T2, ...)";

	@Parameter(label = "Exclude", style = "group:Output", required = false)
	private String excludeTimePointList = "";

	@Parameter(label = "Verbose", style = "group:Output")
	private boolean verbose = false;

	@Parameter(label = "Metadata UID",
		style = ChoiceWidget.RADIO_BUTTON_VERTICAL_STYLE + ", group:Output",
		choices = { "unique from dataset", "random" })
	private String metadataUIDSource = "random";

	/**
	 * THREADS
	 */

	@Parameter(label = "Threads", required = false, min = "1", max = "120",
		style = "group:Output")
	private int nThreads = Runtime.getRuntime().availableProcessors();

	/**
	 * PREVIEW SETTINGS
	 */

	@Parameter(visibility = ItemVisibility.MESSAGE, style = "groupLabel")
	private final String previewGroup = "Preview";

	@Parameter(visibility = ItemVisibility.INVISIBLE, persist = false,
		callback = "previewChanged", style = "group:Preview")
	private final boolean preview = false;

	@Parameter(label = "Roi", style = ChoiceWidget.RADIO_BUTTON_HORIZONTAL_STYLE +
		", group:Preview", choices = { "circle", "point" })
	private String previewRoiType;

	@Parameter(visibility = ItemVisibility.MESSAGE, style = "group:Preview",
		persist = false)
	private final String tPeakCount = "count: 0";

	@Parameter(label = "T", min = "0", style = NumberWidget.SCROLL_BAR_STYLE +
		", group:Preview", persist = false)
	private int previewT;

	@Parameter(label = "Timeout (s)", style = "group:Preview")
	private final int previewTimeout = 10;

	@Parameter(label = "Help",
		description = "View a web page detailing Peak Tracker options",
		callback = "openWebPage", persist = false)
	private Button openWebPage;

	/**
	 * OUTPUTS
	 */
	@Parameter(label = "Molecule Archive", type = ItemIO.OUTPUT)
	private SingleMoleculeArchive archive;

	/**
	 * Map from T to IJ1 label metadata string
	 */
	private ConcurrentMap<Integer, String> metaDataStack;

	private Roi[] inputRois;
	private Roi imageRoi;

	private Dataset dataset;
	private ImagePlus image;
	private boolean swapZandT = false;

	public PeakTrackerCommand() {
	}

	@Override
	public void initialize() {
		if (dataset == null && imageDisplay != null) {
			dataset = (Dataset) imageDisplay.getActiveView().getData();
			image = convertService.convert(imageDisplay, ImagePlus.class);
		}
		else return;

		if (image.getRoi() != null) {
			imageRoi = image.getRoi();
			region = "ROI from image";
			final MutableModuleItem<String> regionItem = getInfo().getMutableInput(
				"region", String.class);
			regionItem.setValue(this, "ROI from image");
		}

		if (dataset != null) {
			final MutableModuleItem<String> imageNameItem = getInfo().getMutableInput(
				"imageName", String.class);
			imageNameItem.setValue(this, dataset.getName());
		}

		final MutableModuleItem<String> channelItems = getInfo().getMutableInput(
			"channel", String.class);
		long channelCount = dataset.getChannels();
		ArrayList<String> channels = new ArrayList<String>();
		for (int ch = 0; ch < channelCount; ch++)
			channels.add(String.valueOf(ch));
		channelItems.setChoices(channels);
		channelItems.setValue(this, String.valueOf(image.getChannel() - 1));

		final MutableModuleItem<Integer> preFrame = getInfo().getMutableInput(
			"previewT", Integer.class);
		if (image.getNFrames() < 2 && image.getZ() > 1) {
			preFrame.setValue(this, image.getSlice() - 1);
			preFrame.setMaximumValue(image.getStackSize() - 1);
			swapZandT = true;
		}
		else {
			preFrame.setValue(this, image.getFrame() - 1);
			preFrame.setMaximumValue(image.getNFrames() - 1);
		}
	}

	@Override
	public void run() {
		if (dataset == null && image != null) dataset = convertService.convert(
			image, Dataset.class);

		if (dataset.dimension(dataset.dimensionIndex(Axes.TIME)) < 2) swapZandT =
			true;

		if (image != null && imageRoi == null && image.getRoi() != null) imageRoi =
			image.getRoi();

		Roi[] rois = (inputRois != null) ? inputRois : new Roi[1];
		if (inputRois == null)
			if (region.equals("ROI from image")) {
				rois[0] = imageRoi;
			}
			else if (region.equals("ROIs from manager")) {
				rois = roiManager.getRoisAsArray();
			}
			else {
				rois[0] = new Roi(0, 0, (int) dataset.dimension(0),
					(int) dataset.dimension(1));
			}

		if (image != null) {
			image.deleteRoi();
			image.setOverlay(null);
		}

		// Build log
		LogBuilder builder = new LogBuilder();
		String log = LogBuilder.buildTitleBlock("Peak Tracker");
		addInputParameterLog(builder);
		log += builder.buildParameterList();
		logService.info(log);

		List<int[]> excludeTimePoints = excludedTimePointList();

		double starttime = System.currentTimeMillis();

		//We do not grid process int he case of ROIs from manager...
		if (gridProcess && !region.equals("ROIs from manager")) {
			archive = new SingleMoleculeArchive("archive.yama");
			for (int gridH = 0; gridH < horizontalGridRegions; gridH++) {
				for (int gridV = 0; gridV < verticalGridRegions; gridV++) {
					double gridStartTime = System.currentTimeMillis();
					int rx = (int)(rois[0].getXBase() + (rois[0].getFloatWidth()/horizontalGridRegions)*gridH);
					int ry = (int)(rois[0].getYBase() + (rois[0].getFloatHeight()/verticalGridRegions)*gridV);
					int rw = (int)Math.ceil(rois[0].getFloatWidth()/horizontalGridRegions);
					int rh = (int)Math.ceil(rois[0].getFloatHeight()/verticalGridRegions);
					logService.info("Finding and Fitting Peaks in grid region H: " + (gridH + 1) + " of " + horizontalGridRegions
							+ " V: " + (gridV + 1) + " of " + verticalGridRegions + " (" + rx + ", " + ry + ", " + rw + ", " + rh + ")");
					Roi[] gridRois = new Roi[1];
					gridRois[0] = new Roi(rx, ry, rw, rh);
					process(excludeTimePoints, gridRois);
					logService.info("Time: " + DoubleRounder.round((System.currentTimeMillis() -
							gridStartTime) / 60000, 2) + " minutes.");

					if (gridH == 0 && gridV == 0) {
						try {
							File virtualArchiveDirectory = new File(virtualArchiveLocation.getAbsolutePath() + "/" + archiveName);
							archive.saveAsVirtualStore(virtualArchiveDirectory);
							archive = new SingleMoleculeArchive(virtualArchiveDirectory);
						} catch (IOException e) {
							throw new RuntimeException(e);
						}
					}
				}
			}
			try {
				archive.save();
			} catch (IOException e) {
				throw new RuntimeException(e);
			}
		} else {
			logService.info("Finding and Fitting Peaks...");
			archive = new SingleMoleculeArchive("archive.yama");
			process(excludeTimePoints, rois);
		}

		// Make sure the output archive has the correct name
		getInfo().getMutableOutput("archive", SingleMoleculeArchive.class).setLabel(
			archive.getName());

		if (image != null && imageRoi != null) image.setRoi(imageRoi);

		try {
			Thread.sleep(100);
		}
		catch (InterruptedException e) {
			// TODO Auto-generated catch block
			e.printStackTrace();
		}
		statusService.showProgress(1, 1);

		logService.info("Finished in " + DoubleRounder.round((System
			.currentTimeMillis() - starttime) / 60000, 2) + " minutes.");
		if (archive.getNumberOfMolecules() == 0) {
			logService.info(
				"No molecules found. Maybe there is a problem with your settings");
			archive = null;
			logService.info(LogBuilder.endBlock(false));
			uiService.showDialog(
				"No molecules found. Maybe there is a problem with your settings. " +
					"Make sure molecules are detected using preview. If not try lowering the " +
					"detection threshold.", MessageType.ERROR_MESSAGE,
				OptionType.DEFAULT_OPTION);
		}
		else {
			logService.info(LogBuilder.endBlock(true));

			log += "\n" + LogBuilder.endBlock(true);
			archive.logln(log);
			archive.logln("   ");
		}
	}

	private List<int[]> excludedTimePointList() {
		List<int[]> excludeTimePoints = new ArrayList<int[]>();
		if (excludeTimePointList.length() > 0) {
			try {
				final String[] excludeArray = excludeTimePointList.split(",");
				for (int i = 0; i < excludeArray.length; i++) {
					String[] endPoints = excludeArray[i].split("-");
					int start = Integer.valueOf(endPoints[0].trim());
					int end = (endPoints.length > 1) ? Integer.valueOf(endPoints[1]
							.trim()) : start;

					excludeTimePoints.add(new int[] { start, end });
				}
			}
			catch (NumberFormatException e) {
				logService.info(
						"NumberFormatException encountered when parsing exclude list. Tracking all time points.");
				excludeTimePoints = new ArrayList<int[]>();
			}
		}
		return excludeTimePoints;
	}

	private void process(List<int[]> excludeTimePoints, Roi[] rois) {
		//Map from T to label peak lists
		List<ConcurrentMap<Integer, List<Peak>>> peakLabelsStack = new ArrayList<>();
		metaDataStack = new ConcurrentHashMap<>();

		int zDim = dataset.getImgPlus().dimensionIndex(Axes.Z);
		int zSize = (int) dataset.getImgPlus().dimension(zDim);

		int tDim = dataset.getImgPlus().dimensionIndex(Axes.TIME);
		int tSize = (int) dataset.getImgPlus().dimension(tDim);

		final int frameCount = (swapZandT) ? zSize : tSize;

		for (int i = 0; i < rois.length; i++)
			peakLabelsStack.add(new ConcurrentHashMap<Integer, List<Peak>>());

		List<Integer> processTimePoints = new ArrayList<Integer>();
		List<Runnable> tasks = new ArrayList<Runnable>();
		for (int t = 0; t < frameCount; t++) {
			boolean processedTimePoint = true;
			for (int index = 0; index < excludeTimePoints.size(); index++)
				if (excludeTimePoints.get(index)[0] <= t && t <= excludeTimePoints.get(
						index)[1]) {
					processedTimePoint = false;
					break;
				}

			if (processedTimePoint) {
				processTimePoints.add(t);
				final int theT = t;
				tasks.add(() -> {
					List<List<Peak>> labelPeaks = findPeaksInT(Integer.valueOf(channel),
							theT, useDogFilter, integrate, rois);
					for (int i = 0; i < rois.length; i++)
						if (labelPeaks.get(i).size() > 0) peakLabelsStack.get(i).put(theT,
								labelPeaks.get(i));
				});
			}
		}

		MarsUtil.threadPoolBuilder(statusService, logService, () -> statusService
				.showStatus(peakLabelsStack.get(0).size(), frameCount,
						"Finding Peaks for " + dataset.getName()), tasks, nThreads);

		PeakTracker tracker = new PeakTracker(maxDifferenceX, maxDifferenceY, maxDifferenceT,
				minimumDistance, minTrajectoryLength, verbose, logService, pixelLength);

		if (archive.getNumberOfMetadatas() == 0) {
			MarsOMEMetadata marsOMEMetadata = buildOMEMetadata();

			try {
				UnitsLengthEnumHandler unitshandler = new UnitsLengthEnumHandler();
				Length pixelSize = new Length(pixelLength, UnitsLengthEnumHandler
						.getBaseUnit((UnitsLength) unitshandler.getEnumeration(pixelUnits)));

				marsOMEMetadata.getImage(0).setPixelsPhysicalSizeX(pixelSize);
				marsOMEMetadata.getImage(0).setPixelsPhysicalSizeY(pixelSize);
			} catch (EnumerationException e1) {
				e1.printStackTrace();
			}

			archive.putMetadata(marsOMEMetadata);
		}

		for (int i = 0; i < rois.length; i++)
			tracker.track(peakLabelsStack.get(i), archive, Integer.valueOf(channel),
					processTimePoints, nThreads);
	}
	
	private <T extends RealType<T> & NativeType<T>> List<List<Peak>> findPeaksInT(
		int channel, int t, boolean useDogFilter, boolean integrate, Roi[] processingRois)
	{
		return findPeaksInT(channel, t, useDogFilter, integrate, processingRois, 1);
	}

	@SuppressWarnings("unchecked")
	private <T extends RealType<T> & NativeType<T>> List<List<Peak>> findPeaksInT(
		int channel, int t, boolean useDogFilter, boolean integrate, Roi[] processingRois, 
		int numThreads)
	{
		RandomAccessibleInterval<T> img = (swapZandT) ? MarsImageUtils
			.get2DHyperSlice((ImgPlus<T>) dataset.getImgPlus(), t, -1, -1)
			: MarsImageUtils.get2DHyperSlice((ImgPlus<T>) dataset.getImgPlus(), 0,
				channel, t);

		// Workaround for IJ1 metadata in slices - Norpix format.
		if (!preview && image != null) {
			ImageStack stack = image.getImageStack();
			int index = t + 1;
			if (!swapZandT) index = image.getStackIndex(channel + 1, 1, t + 1);

			// Have to retrieve the image processor to make sure the label has been
			// loaded.
			stack.getProcessor(index);
			String label = stack.getSliceLabel(index);
			metaDataStack.put(t, label);
		}

		RandomAccessibleInterval<FloatType> filteredImg = null;
		//To improve performance when processing using grid, only calculate
		// the dog image within each grid region as needed in the loop below
		if (useDogFilter && !gridProcess) filteredImg = MarsImageUtils.dogFilter(img,
			dogFilterRadius, numThreads);

		List<List<Peak>> labelPeakLists = new ArrayList<List<Peak>>();
		for (int i = 0; i < processingRois.length; i++) {
			List<Peak> peaks = new ArrayList<Peak>();

			if (useDogFilter && gridProcess) filteredImg = MarsImageUtils.dogFilter(Views.interval( img,
				new long[] { (long)processingRois[i].getXBase(), (long)processingRois[i].getYBase() },
				new long[]{ (long)processingRois[i].getXBase() + (long)processingRois[i].getFloatWidth(),
				(long)processingRois[i].getYBase() + (long)processingRois[i].getFloatHeight() } ),
				dogFilterRadius, numThreads);

			RealMask roiMask = convertService.convert(processingRois[i],
				RealMask.class);
			IterableRegion<BoolType> iterableROI = MarsImageUtils.toIterableRegion(
				roiMask, img);

			if (useDogFilter) peaks = MarsImageUtils.findPeaks(filteredImg, Regions
				.sample(iterableROI, filteredImg), t, threshold, minimumDistance,
				findNegativePeaks);
			else peaks = MarsImageUtils.findPeaks(img, Regions.sample(iterableROI,
				img), t, threshold, minimumDistance, findNegativePeaks);

			peaks = MarsImageUtils.fitPeaks(img, img, peaks, fitRadius,
					dogFilterRadius, findNegativePeaks, RsquaredMin);
			peaks = MarsImageUtils.removeNearestNeighbors(peaks, minimumDistance);

			if (integrate) MarsImageUtils.integratePeaks(img, img, peaks,
				integrationInnerRadius, integrationOuterRadius);

			labelPeakLists.add(peaks);
		}

		return labelPeakLists;
	}

	private MarsOMEMetadata buildOMEMetadata() {
		ImgPlus<?> imp = dataset.getImgPlus();

		OMEXMLMetadata omexmlMetadata = null;
		if (!(imp instanceof SCIFIOImgPlus)) {
			logService.info(
				"This image has not been opened with SCIFIO. Creating OME Metadata...");
			try {
				omexmlMetadata = MarsOMEUtils.createOMEXMLMetadata(omexmlService,
					dataset);
			}
			catch (ServiceException e) {
				e.printStackTrace();
			}
		}
		else {
			Metadata metadata = (Metadata) dataset.getProperties().get(
				"scifio.metadata.global");

			OMEMetadata omeMeta = new OMEMetadata(getContext());
			if (!translatorService.translate(metadata, omeMeta, true)) {
				logService.info("Unable to extract OME Metadata. Creating...");
				try {
					omexmlMetadata = MarsOMEUtils.createOMEXMLMetadata(omexmlService,
						dataset);
				}
				catch (ServiceException e) {
					e.printStackTrace();
				}
			}
			else {
				omexmlMetadata = omeMeta.getRoot();
			}

			omexmlMetadata.setImageName(metadata.get(0).getName(), 0);

			// Check for SliceLabels
			if (metadata.get(0).getTable().containsKey("SliceLabels")) {
				String[] sliceLabels = (String[]) metadata.get(0).getTable().get(
					"SliceLabels");
				metaDataStack.clear();

				for (int i = 0; i < sliceLabels.length; i++)
					metaDataStack.put(i, sliceLabels[i]);
			}
		}

		if (swapZandT) {
			int sizeT = omexmlMetadata.getPixelsSizeT(0).getNumberValue().intValue();
			int sizeZ = omexmlMetadata.getPixelsSizeZ(0).getNumberValue().intValue();

			omexmlMetadata.setPixelsSizeT(new PositiveInteger(sizeZ), 0);
			omexmlMetadata.setPixelsSizeZ(new PositiveInteger(sizeT), 0);
		}

		// Check format
		if (metaDataStack.containsKey(0) && metaDataStack.get(0).contains(
			"DateTime: "))
		{
			// Must be Norpix format..
			logService.info("Reading Norpix Format");

			String metaUID = (metadataUIDSource.equals("unique from dataset"))
				? generateUID(metaDataStack) : MarsMath.getUUID58().substring(0, 10);
			omexmlMetadata.setPixelsDimensionOrder(DimensionOrder.XYZCT, 0);

			MarsOMEMetadata marsOMEMetadata = new MarsOMEMetadata(metaUID,
				omexmlMetadata);

			MarsOMEUtils.getTimeFromNoprixSliceLabels(marsOMEMetadata, metaDataStack);

			return marsOMEMetadata;
		}

		// Ensures that MarsMicromangerFormat correctly sets the ImageID based on
		// the position.
		try {
			if (omexmlMetadata.getDoubleAnnotationCount() > 0 && omexmlMetadata
				.getDoubleAnnotationID(0).equals("ImageID"))
			{
				omexmlMetadata.setImageID("Image:" + omexmlMetadata
					.getDoubleAnnotationValue(0).intValue(), 0);
			}
		}
		catch (NullPointerException e) {
			// Do nothing. Many of the omexmlmetadata methods give
			// NullPointerExceptions
			// if fields are not set.
		}

		String metaUID;
		if (metadataUIDSource.equals("unique from dataset")) {
			metaUID = MarsOMEUtils.generateMetadataUIDfromDataset(omexmlMetadata);

			if (metaUID == null) {
				logService.info(
					"Failed to generate unique metadata uid. Using random generated metadata uid.");
			}
			else metaUID = MarsMath.getUUID58().substring(0, 10);
		}
		else metaUID = MarsMath.getUUID58().substring(0, 10);

		return new MarsOMEMetadata(metaUID, omexmlMetadata);
	}

	private String generateUID(ConcurrentMap<Integer, String> headerLabels) {
		String allLabels = "";
		for (int i = 0; i < headerLabels.size(); i++)
			allLabels += headerLabels.get(i);

		return MarsMath.getFNV1aBase58(allLabels);
	}

	@Override
	public void preview() {
		if (preview) {
			if (swapZandT) image.setSlice(previewT + 1);
			else image.setPosition(Integer.valueOf(channel) + 1, 1, previewT + 1);

			ExecutorService es = Executors.newSingleThreadExecutor();
			try {
				es.submit(() -> {
					if (imageRoi == null && image.getRoi() != null) imageRoi = image
						.getRoi();

					Roi[] rois = new Roi[1];
					if (region.equals("ROI from image")) {
						rois[0] = imageRoi;
					}
					else if (region.equals("ROIs from manager")) {
						rois = roiManager.getRoisAsArray();
					}
					else {
						rois[0] = new Roi(new Rectangle(0, 0, (int) dataset.dimension(0),
							(int) dataset.dimension(1)));
					}

					List<List<Peak>> labelPeakLists = findPeaksInT(Integer.valueOf(
						channel), previewT, useDogFilter, false, rois, Runtime.getRuntime().availableProcessors());

					if (Thread.currentThread().isInterrupted()) return;

					int peakCount = 0;
					Overlay overlay = new Overlay();
					if (previewRoiType.equals("point")) {
						FloatPolygon poly = new FloatPolygon();
						for (List<Peak> labelPeaks : labelPeakLists)
							for (Peak p : labelPeaks) {
								poly.addPoint(p.getDoublePosition(0), p.getDoublePosition(1));
								peakCount++;

								if (Thread.currentThread().isInterrupted()) return;
							}

						PointRoi peakRoi = new PointRoi(poly);

						overlay.add(peakRoi);
					}
					else {
						for (List<Peak> labelPeaks : labelPeakLists)
							for (Peak p : labelPeaks) {
								// The pixel origin for OvalRois is at the upper left corner
								// !!!!
								// The pixel origin for PointRois is at the center !!!
								final OvalRoi ovalRoi = new OvalRoi(p.getDoublePosition(0) +
									0.5 - integrationInnerRadius, p.getDoublePosition(1) + 0.5 -
										integrationInnerRadius, integrationInnerRadius * 2,
									integrationInnerRadius * 2);
								// ovalRoi.setStrokeColor(Color.CYAN.darker());
								overlay.add(ovalRoi);
								peakCount++;
								if (Thread.currentThread().isInterrupted()) return;
							}
					}
					if (Thread.currentThread().isInterrupted()) return;

					final String countString = "count: " + peakCount;
					final MutableModuleItem<String> preFrameCount = getInfo()
						.getMutableInput("tPeakCount", String.class);
					preFrameCount.setValue(this, countString);

					SwingUtilities.invokeLater(() -> {
						if (image != null) {
							image.deleteRoi();
							image.setOverlay(overlay);

							for (Window window : Window.getWindows())
								if (window instanceof JDialog && ((JDialog) window).getTitle()
									.equals(getInfo().getLabel())) MarsUtil
										.updateJLabelTextInContainer(window, "count: ",
											countString);
						}
					});
				}).get(previewTimeout, TimeUnit.SECONDS);
			}
			catch (TimeoutException e1) {
				es.shutdownNow();
				uiService.showDialog(
					"Preview took too long. Try a smaller region, a higher threshold, or try again with a longer delay before preview timeout.",
					MessageType.ERROR_MESSAGE, OptionType.DEFAULT_OPTION);
				cancel();
			}
			catch (InterruptedException | ExecutionException e2) {
				es.shutdownNow();
				cancel();
			}
			es.shutdownNow();
		}
	}

	protected void openWebPage() {
		try {
			String urlString =
				"https://duderstadt-lab.github.io/mars-docs/docs/image/PeakTracker/";
			URL url = new URL(urlString);
			platformService.open(url);
		}
		catch (Exception e) {
			// do nothing
		}
	}

	@Override
	public void cancel() {
		if (image != null) {
			image.setOverlay(null);
			if (imageRoi != null) image.setRoi(imageRoi);
		}
	}

	/** Called when the {@link #preview} parameter value changes. */
	protected void previewChanged() {
		if (!preview) cancel();
	}

	private void addInputParameterLog(LogBuilder builder) {
		if (image != null) {
			builder.addParameter("Image title", image.getTitle());
			if (image.getOriginalFileInfo() != null && image
				.getOriginalFileInfo().directory != null)
			{
				builder.addParameter("Image directory", image
					.getOriginalFileInfo().directory);
			}
		}
		else builder.addParameter("Dataset name", dataset.getName());

		builder.addParameter("Region", region);
		if (region.equals("ROI from image") && imageRoi != null) builder
			.addParameter("ROI from image", imageRoi.toString());
		builder.addParameter("Channel", channel);
		builder.addParameter("Use DoG filter", String.valueOf(useDogFilter));
		builder.addParameter("DoG filter radius", String.valueOf(dogFilterRadius));
		builder.addParameter("Threshold", String.valueOf(threshold));
		builder.addParameter("Minimum distance", String.valueOf(minimumDistance));
		builder.addParameter("Find negative peaks", String.valueOf(
			findNegativePeaks));
		builder.addParameter("Fit radius", String.valueOf(fitRadius));
		builder.addParameter("Minimum R-squared", String.valueOf(RsquaredMin));
		builder.addParameter("Verbose output", String.valueOf(verbose));
		builder.addParameter("Max difference X", String.valueOf(maxDifferenceX));
		builder.addParameter("Max difference Y", String.valueOf(maxDifferenceY));
		builder.addParameter("Max difference T", String.valueOf(maxDifferenceT));
		builder.addParameter("Minimum track length", String.valueOf(
			minTrajectoryLength));
		builder.addParameter("Integrate", String.valueOf(integrate));
		builder.addParameter("Integration inner radius", String.valueOf(
			integrationInnerRadius));
		builder.addParameter("Integration outer radius", String.valueOf(
			integrationOuterRadius));
		builder.addParameter("Use grid", String.valueOf(gridProcess));
		builder.addParameter("Horizontal grid regions", String.valueOf(
				horizontalGridRegions));
		builder.addParameter("Vertical grid regions", String.valueOf(
				verticalGridRegions));
		builder.addParameter("Microscope", microscope);
		builder.addParameter("Pixel length", String.valueOf(this.pixelLength));
		builder.addParameter("Pixel units", this.pixelUnits);
		builder.addParameter("Exclude time points", excludeTimePointList);
		builder.addParameter("Swap Z and T", swapZandT);
		builder.addParameter("Thread count", nThreads);
		builder.addParameter("Metadata UID source", metadataUIDSource);
	}

	// Getters and Setters
	public SingleMoleculeArchive getArchive() {
		return archive;
	}

	public void setDataset(Dataset dataset) {
		this.dataset = dataset;
	}

	public Dataset getDataset() {
		return dataset;
	}

	public void setImagePlus(ImagePlus image) {
		this.image = image;
	}

	public ImagePlus getImagePlus() {
		return image;
	}

	public void setRegion(String region) {
		this.region = region;
	}

	public String getRegion() {
		return region;
	}

	public void setRois(Roi[] rois) {
		this.inputRois = rois;
		this.region = "ROIs from manager";
	}

	public Roi[] getROIs() {
		return this.inputRois;
	}

	public void setChannel(int channel) {
		this.channel = String.valueOf(channel);
	}

	public int getChannel() {
		return Integer.valueOf(channel);
	}

	public void setUseDogFiler(boolean useDogFilter) {
		this.useDogFilter = useDogFilter;
	}

	public void setDogFilterRadius(double dogFilterRadius) {
		this.dogFilterRadius = dogFilterRadius;
	}

	public void setThreshold(int threshold) {
		this.threshold = threshold;
	}

	public double getThreshold() {
		return threshold;
	}

	public void setMinimumDistance(int minimumDistance) {
		this.minimumDistance = minimumDistance;
	}

	public int getMinimumDistance() {
		return minimumDistance;
	}

	public void setFindNegativePeaks(boolean findNegativePeaks) {
		this.findNegativePeaks = findNegativePeaks;
	}

	public boolean getFindNegativePeaks() {
		return findNegativePeaks;
	}

	public void setFitRadius(int fitRadius) {
		this.fitRadius = fitRadius;
	}

	public int getFitRadius() {
		return fitRadius;
	}

	public void setMinimumRsquared(double Rsquared) {
		this.RsquaredMin = Rsquared;
	}

	public double getMinimumRsquared() {
		return RsquaredMin;
	}

	public void setVerboseOutput(boolean verbose) {
		this.verbose = verbose;
	}

	public boolean getVerboseOutput() {
		return verbose;
	}

	public void setMaxDifferenceX(double PeakTracker_maxDifferenceX) {
		this.maxDifferenceX = PeakTracker_maxDifferenceX;
	}

	public double getMaxDifferenceX() {
		return maxDifferenceX;
	}

	public void setMaxDifferenceY(double maxDifferenceY) {
		this.maxDifferenceY = maxDifferenceY;
	}

	public double getMaxDifferenceY() {
		return maxDifferenceY;
	}

	public void setMaxDifferenceT(int maxDifferenceT) {
		this.maxDifferenceT = maxDifferenceT;
	}

	public int getMaxDifferenceT() {
		return maxDifferenceT;
	}

	public void setMinimumTrackLength(int minTrajectoryLength) {
		this.minTrajectoryLength = minTrajectoryLength;
	}

	public int getMinimumTrackLength() {
		return minTrajectoryLength;
	}

	public void setIntegrate(boolean integrate) {
		this.integrate = integrate;
	}

	public boolean getIntegrate() {
		return integrate;
	}

	public void setIntegrationInnerRadius(int integrationInnerRadius) {
		this.integrationInnerRadius = integrationInnerRadius;
	}

	public int getIntegrationInnerRadius() {
		return integrationInnerRadius;
	}

	public void setIntegrationOuterRadius(int integrationOuterRadius) {
		this.integrationOuterRadius = integrationOuterRadius;
	}

	public int getIntegrationOuterRadius() {
		return integrationOuterRadius;
	}

	public void setGridProcess(boolean gridProcess) {
		this.gridProcess = gridProcess;
	}

	public boolean getGridProcess() {
		return gridProcess;
	}

	public void setHorizontalGridRegions(int horizontalGridRegions) {
		this.horizontalGridRegions = horizontalGridRegions;
	}

	public int getHorizontalGridRegions() {
		return horizontalGridRegions;
	}

	public void setVerticalGridRegions(int verticalGridRegions) {
		this.verticalGridRegions = verticalGridRegions;
	}

	public int getVerticalGridRegions() {
		return verticalGridRegions;
	}

	public void setMicroscope(String microscope) {
		this.microscope = microscope;
	}

	public String getMicroscope() {
		return microscope;
	}

	public void setPixelLength(double pixelLength) {
		this.pixelLength = pixelLength;
	}

	public double getPixelLength() {
		return this.pixelLength;
	}

	public void setPixelUnits(String pixelUnits) {
		this.pixelUnits = pixelUnits;
	}

	public String getPixelUnits() {
		return this.pixelUnits;
	}

	public void setExcludedTimePointsList(String excludeTimePointList) {
		this.excludeTimePointList = excludeTimePointList;
	}

	public String getExcludedTimePointsList() {
		return this.excludeTimePointList;
	}

	public void setThreads(int nThreads) {
		this.nThreads = nThreads;
	}

	public int getThreads() {
		return this.nThreads;
	}

	public void setMetadataUIDSource(String metadataUIDSource) {
		this.metadataUIDSource = metadataUIDSource;
	}

	public String getMetadataUIDSource() {
		return this.metadataUIDSource;
	}
}<|MERGE_RESOLUTION|>--- conflicted
+++ resolved
@@ -186,13 +186,8 @@
 	 */
 
 	@Parameter(visibility = ItemVisibility.MESSAGE,
-<<<<<<< HEAD
-		style = "groupLabel, tabbedPaneWidth:460", persist = false)
+		style = "groupLabel, tabbedPaneWidth:480", persist = false)
 	private final String inputGroup = "Input";
-=======
-		style = "groupLabel, tabbedPaneWidth:480", persist = false)
-	private String inputGroup = "Input";
->>>>>>> 51f2e0f7
 
 	@Parameter(visibility = ItemVisibility.MESSAGE, style = "image, group:Input",
 		persist = false)
@@ -649,7 +644,7 @@
 			tracker.track(peakLabelsStack.get(i), archive, Integer.valueOf(channel),
 					processTimePoints, nThreads);
 	}
-	
+
 	private <T extends RealType<T> & NativeType<T>> List<List<Peak>> findPeaksInT(
 		int channel, int t, boolean useDogFilter, boolean integrate, Roi[] processingRois)
 	{
